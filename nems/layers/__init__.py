'''
Collects commonly-used Modules for easier import.

Ex: `from nems.modules import WeightChannels, FIR, DoubleExponential`

'''

<<<<<<< HEAD
from .nonlinearity import DoubleExponential, LevelShift
from .filter import FIR, STRF
from .weight_channels import WeightChannels
=======
from .nonlinearity import LevelShift, DoubleExponential, RectifiedLinear
from .filter import FIR, STRF
from .weight_channels import WeightChannels, GaussianWeightChannels
>>>>>>> 2e0edc2f

from .base import Layer, Phi, Parameter<|MERGE_RESOLUTION|>--- conflicted
+++ resolved
@@ -5,14 +5,8 @@
 
 '''
 
-<<<<<<< HEAD
-from .nonlinearity import DoubleExponential, LevelShift
-from .filter import FIR, STRF
-from .weight_channels import WeightChannels
-=======
 from .nonlinearity import LevelShift, DoubleExponential, RectifiedLinear
 from .filter import FIR, STRF
 from .weight_channels import WeightChannels, GaussianWeightChannels
->>>>>>> 2e0edc2f
 
 from .base import Layer, Phi, Parameter